export default class App {
    run(): void {
        let white = Color.new(255, 255, 255);
        while (true) {
            Graphics.initBlend();
            Screen.clear(); 
            Graphics.debugPrint(5, 5, "Hello world - Press TRIANGLE to close.", white);
            Graphics.termBlend();
<<<<<<< HEAD
            Screen.flip();
            Screen.flip();
=======

>>>>>>> 57b6afa8
            // Check for input
            let pad = Controls.read();
            if (Controls.check(pad, Ctrl.SCE_CTRL_TRIANGLE))
                break
            Screen.flip()
        }
    }
}<|MERGE_RESOLUTION|>--- conflicted
+++ resolved
@@ -6,12 +6,6 @@
             Screen.clear(); 
             Graphics.debugPrint(5, 5, "Hello world - Press TRIANGLE to close.", white);
             Graphics.termBlend();
-<<<<<<< HEAD
-            Screen.flip();
-            Screen.flip();
-=======
-
->>>>>>> 57b6afa8
             // Check for input
             let pad = Controls.read();
             if (Controls.check(pad, Ctrl.SCE_CTRL_TRIANGLE))
