{
  "compilerOptions": {
    "target": "esnext",
    "moduleResolution": "node",
    "lib": ["esnext"],
    "types": ["lua-types/5.2", "lpp-vita-definitions"],
    "noImplicitAny": true,
    "noImplicitThis": true,
    "strict": true,
    "rootDir": "src",
    "outDir": "out-src"
  },
  "tstl": {
    "luaTarget": "5.2",
    "noHeader": true,
    "luaBundleEntry": "src/index.ts",
<<<<<<< HEAD
    "luaBundle": "out-src/index.lua"
  },
  "exclude": ["node_modules", "gulpfile.ts"]
=======
    "luaBundle": "out-src/index.lua",
  }
>>>>>>> 57b6afa8
}<|MERGE_RESOLUTION|>--- conflicted
+++ resolved
@@ -14,12 +14,7 @@
     "luaTarget": "5.2",
     "noHeader": true,
     "luaBundleEntry": "src/index.ts",
-<<<<<<< HEAD
     "luaBundle": "out-src/index.lua"
   },
   "exclude": ["node_modules", "gulpfile.ts"]
-=======
-    "luaBundle": "out-src/index.lua",
-  }
->>>>>>> 57b6afa8
 }